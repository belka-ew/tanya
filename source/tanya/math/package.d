/* This Source Code Form is subject to the terms of the Mozilla Public
 * License, v. 2.0. If a copy of the MPL was not distributed with this
 * file, You can obtain one at http://mozilla.org/MPL/2.0/. */

/**
 * Copyright: Eugene Wissner 2016-2017.
 * License: $(LINK2 https://www.mozilla.org/en-US/MPL/2.0/,
 *                  Mozilla Public License, v. 2.0).
 * Authors: $(LINK2 mailto:info@caraus.de, Eugene Wissner)
 */
module tanya.math;

import std.traits;
public import tanya.math.mp;
public import tanya.math.random;

version (unittest)
{
    import std.algorithm.iteration;
}

/**
 * Computes $(D_PARAM x) to the power $(D_PARAM y) modulo $(D_PARAM z).
 *
 * If $(D_PARAM I) is an $(D_PSYMBOL Integer), the allocator of $(D_PARAM x)
 * is used to allocate the result.
 *
 * Params:
 *  I = Base type.
 *  G = Exponent type.
 *  H = Divisor type:
 *  x = Base.
 *  y = Exponent.
 *  z = Divisor.
 *
 * Returns: Reminder of the division of $(D_PARAM x) to the power $(D_PARAM y)
 *          by $(D_PARAM z).
 *
 * Precondition: $(D_INLINECODE z > 0)
 */
H pow(I, G, H)(in auto ref I x, in auto ref G y, in auto ref H z)
    if (isIntegral!I && isIntegral!G && isIntegral!H)
in
{
    assert(z > 0, "Division by zero.");
}
body
{
    G mask = G.max / 2 + 1;
    H result;

    if (y == 0)
    {
        return 1 % z;
    }
    else if (y == 1)
    {
        return x % z;
    }
    do
    {
        immutable bit = y & mask;
        if (!result && bit)
        {
            result = x;
            continue;
        }

        result *= result;
        if (bit)
        {
            result *= x;
        }
        result %= z;
    }
    while (mask >>= 1);

    return result;
}

/// Ditto.
I pow(I)(const auto ref I x, const auto ref I y, const auto ref I z)
    if (is(I == Integer))
in
{
    assert(z.length > 0, "Division by zero.");
}
body
{
    size_t i;
    auto tmp1 = Integer(x, x.allocator);
    auto result = Integer(x.allocator);
    bool firstBit;

<<<<<<< HEAD
    if (x.length == 0 && y.length != 0)
    {
        i = y.length;
=======
    if (x.size == 0 && y.size != 0)
    {
        i = y.size;
>>>>>>> f2aac680
    }
    else
    {
        result = 1;
    }
<<<<<<< HEAD
    while (i < y.length)
    {
        for (ubyte mask = 0x01; mask; mask <<= 1)
=======
    while (i < y.size)
    {
        for (uint mask = 0x01; mask != 0x10000000; mask <<= 1)
>>>>>>> f2aac680
        {
            if (y.rep[i] & mask)
            {
                result *= tmp1;
                result %= z;
            }
            auto tmp2 = tmp1;
            tmp1 *= tmp2;
            tmp1 %= z;
        }
        ++i;
    }
    return result;
}

///
pure nothrow @safe @nogc unittest
{
    assert(pow(3, 5, 7) == 5);
    assert(pow(2, 2, 1) == 0);
    assert(pow(3, 3, 3) == 0);
    assert(pow(7, 4, 2) == 1);
    assert(pow(53, 0, 2) == 1);
    assert(pow(53, 1, 3) == 2);
    assert(pow(53, 2, 5) == 4);
    assert(pow(0, 0, 5) == 1);
    assert(pow(0, 5, 5) == 0);
}

///
unittest
{
    assert(pow(Integer(3), Integer(5), Integer(7)) == 5);
    assert(pow(Integer(2), Integer(2), Integer(1)) == 0);
    assert(pow(Integer(3), Integer(3), Integer(3)) == 0);
    assert(pow(Integer(7), Integer(4), Integer(2)) == 1);
    assert(pow(Integer(53), Integer(0), Integer(2)) == 1);
    assert(pow(Integer(53), Integer(1), Integer(3)) == 2);
    assert(pow(Integer(53), Integer(2), Integer(5)) == 4);
    assert(pow(Integer(0), Integer(0), Integer(5)) == 1);
    assert(pow(Integer(0), Integer(5), Integer(5)) == 0);
}

/**
 * Checks if $(D_PARAM x) is a prime.
 *
 * Params:
 *  x = The number should be checked.
 *
 * Returns: $(D_KEYWORD true) if $(D_PARAM x) is a prime number,
 *          $(D_KEYWORD false) otherwise.
 */
bool isPseudoprime(ulong x) nothrow pure @safe @nogc
{
    return pow(2, x - 1, x) == 1;
}

///
unittest
{
    uint[30] known = [74623, 74653, 74687, 74699, 74707, 74713, 74717, 74719,
                      74843, 74747, 74759, 74761, 74771, 74779, 74797, 74821,
                      74827, 9973, 104729, 15485867, 49979693, 104395303,
                      593441861, 104729, 15485867, 49979693, 104395303,
                      593441861, 899809363, 982451653];

    known.each!((ref x) => assert(isPseudoprime(x)));
}

/**
 * Params:
 *  I = Value type.
 *  x = Value.
 *
 * Returns: The absolute value of a number.
 */
I abs(I : Integer)(const auto ref I x)
{
    auto result = Integer(x, x.allocator);
    result.sign = Sign.positive;
    return result;
}

/// Ditto.
I abs(I : Integer)(I x)
{
    x.sign = Sign.positive;
    return x;
}

/// Ditto.
I abs(I)(const I x)
    if (isIntegral!I)
{
    return x >= 0 ? x : -x;
}<|MERGE_RESOLUTION|>--- conflicted
+++ resolved
@@ -92,29 +92,17 @@
     auto result = Integer(x.allocator);
     bool firstBit;
 
-<<<<<<< HEAD
-    if (x.length == 0 && y.length != 0)
-    {
-        i = y.length;
-=======
     if (x.size == 0 && y.size != 0)
     {
         i = y.size;
->>>>>>> f2aac680
     }
     else
     {
         result = 1;
     }
-<<<<<<< HEAD
-    while (i < y.length)
-    {
-        for (ubyte mask = 0x01; mask; mask <<= 1)
-=======
     while (i < y.size)
     {
         for (uint mask = 0x01; mask != 0x10000000; mask <<= 1)
->>>>>>> f2aac680
         {
             if (y.rep[i] & mask)
             {
